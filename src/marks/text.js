--- conflicted
+++ resolved
@@ -1,9 +1,4 @@
-<<<<<<< HEAD
-import {ascending} from "d3";
 import {create, select} from "d3";
-=======
-import {create} from "d3";
->>>>>>> ec85a336
 import {filter, nonempty} from "../defined.js";
 import {Mark, indexOf, identity, string, title, maybeColor, maybeNumber, maybeTuple, numberChannel} from "../mark.js";
 import {Style, applyDirectStyles, applyIndirectStyles, applyAttr, applyStyle, applyTransform} from "../style.js";
